{
    "name": "zammad-js-api",
<<<<<<< HEAD
    "version": "0.1.2",
=======
    "version": "0.1.3",
>>>>>>> a4f378e7
    "description": "Zammad API implementation for JS",
    "main": "index.js",
    "scripts": {
        "test": "jest",
        "coveralls": "jest --coverage && cat ./coverage/lcov.info | coveralls",
        "doc": "jsdoc -c .jsdoc.conf"
    },
    "repository": {
        "type": "git",
        "url": "git+https://github.com/exanion/zammad-js-api.git"
    },
    "keywords": [
        "zammad",
        "ticket",
        "helpdesk"
    ],
    "author": "Exanion UG (https://exanion.de)",
    "license": "Apache-2.0",
    "bugs": {
        "url": "https://github.com/exanion/zammad-js-api/issues"
    },
    "homepage": "https://github.com/exanion/zammad-js-api#readme",
    "dependencies": {
        "axios": "^0.21.1",
        "axios-debug-log": "^0.8.2",
        "coveralls": "^3.0.11",
        "express": "^4.17.1",
        "jest": "^27.0.4",
        "jsdoc": "^3.6.4",
        "randomstring": "^1.1.5"
    },
    "jest": {
        "testEnvironment": "node",
        "coveragePathIgnorePatterns": [
            "/node_modules/",
            "/test"
        ]
    },
    "files": [
        "src/"
    ]
}<|MERGE_RESOLUTION|>--- conflicted
+++ resolved
@@ -1,10 +1,6 @@
 {
     "name": "zammad-js-api",
-<<<<<<< HEAD
-    "version": "0.1.2",
-=======
     "version": "0.1.3",
->>>>>>> a4f378e7
     "description": "Zammad API implementation for JS",
     "main": "index.js",
     "scripts": {
